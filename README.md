--- conflicted
+++ resolved
@@ -159,27 +159,6 @@
 
 ## Where is the project now? Where is it going?
 
-<<<<<<< HEAD
-| sub-command  | Function implemented  |
-|---|---|
-| app | 0/15  |
-| buildx  | 9/11 |
-| compose  | 0/24 |
-| config  | 4/4 |
-| container | 21/24 |
-| context  | 4/6 |
-| image  | 12/13 |
-| manifest  | 0/4 |
-| network  | 7/7 |
-| node  | 6/7 |
-| secret  | 4/4 |
-| service  | 6/9 |
-| stack  | 4/5 |
-| swarm  | 5/8 |
-| system  | 3/4 |
-| trust  | 0/3 |
-| volume  | 7/7 |
-=======
 | sub-command  | Functions implemented  | Progress |
 |---|---|---|
 | app | 0/15  | ![50%](https://progress-bar.dev/0) |
@@ -195,11 +174,10 @@
 | secret  | 4/4 | ![50%](https://progress-bar.dev/100) |
 | service  | 6/9 | ![50%](https://progress-bar.dev/67) |
 | stack  | 4/5 | ![50%](https://progress-bar.dev/80) |
-| swarm  | 4/8 | ![50%](https://progress-bar.dev/50) |
+| swarm  | 5/8 | ![50%](https://progress-bar.dev/50) |
 | system  | 3/4 | ![50%](https://progress-bar.dev/75) |
 | trust  | 0/3 | ![50%](https://progress-bar.dev/0) |
 | volume  | 7/7 | ![50%](https://progress-bar.dev/100) |
->>>>>>> e099cb65
 
 Take those numbers with a grain of salt. The functions don't all need the same amount of work to be implemented.
 

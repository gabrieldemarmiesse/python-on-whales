import signal
import time
from datetime import datetime, timedelta
from pathlib import Path

import pytest
import pytz

import python_on_whales
from python_on_whales import DockerClient
from python_on_whales.components.compose.models import ComposeConfig
from python_on_whales.exceptions import NoSuchImage
from python_on_whales.test_utils import get_all_jsons
from python_on_whales.utils import PROJECT_ROOT

pytestmark = pytest.mark.skipif(
    not python_on_whales.docker.compose.is_installed(),
    reason="Those tests need docker compose.",
)

docker = DockerClient(
    compose_files=[PROJECT_ROOT / "tests/python_on_whales/components/dummy_compose.yml"]
)


def mock_KeyboardInterrupt(signum, frame):
    raise KeyboardInterrupt("Time is up")


def test_compose_project_name():
    docker = DockerClient(
        compose_files=[
            PROJECT_ROOT / "tests/python_on_whales/components/dummy_compose.yml"
        ],
        compose_project_name="dudu",
    )
    docker.compose.up(["busybox", "alpine"], detach=True)
    containers = docker.compose.ps()
    container_names = set(x.name for x in containers)
    assert container_names == {"dudu_busybox_1", "dudu_alpine_1"}
    docker.compose.down(timeout=1)


def test_docker_compose_build():
    docker.compose.build()
    docker.compose.build(["my_service"])
    docker.image.remove("some_random_image")


def test_docker_compose_up_down():
    docker = DockerClient(
        compose_files=[
            PROJECT_ROOT
            / "tests/python_on_whales/components/dummy_compose_ends_quickly.yml"
        ]
    )
    docker.compose.up(["busybox", "alpine"])
    docker.compose.down(timeout=1)


def test_no_containers():
    assert docker.compose.ps() == []


def test_docker_compose_up_detach_down():
    docker.compose.up(["my_service", "busybox", "alpine"], detach=True)
    docker.compose.down(timeout=1)


def test_docker_compose_up_detach_down_with_scales():
    docker.compose.up(
        ["my_service", "busybox", "alpine"],
        detach=True,
        scales={"busybox": 2, "alpine": 3},
    )
    assert len(docker.compose.ps()) == 6

    docker.compose.up(
        ["my_service", "busybox", "alpine"],
        detach=True,
        scales={"busybox": 2, "alpine": 5},
    )
    assert len(docker.compose.ps()) == 8

    docker.compose.down(timeout=1)


def test_docker_compose_pause_unpause():
    docker.compose.up(["my_service", "busybox", "alpine"], detach=True)
    docker.compose.pause()
    for container in docker.compose.ps():
        assert container.state.paused

    docker.compose.unpause()
    for container in docker.compose.ps():
        assert not container.state.paused

    docker.compose.pause(["my_service", "busybox"])

    assert docker.container.inspect("components_my_service_1").state.paused
    assert docker.container.inspect("components_busybox_1").state.paused

    docker.compose.down(timeout=1)


def test_docker_compose_create_down():
    docker.compose.create()
    docker.compose.down()


def test_docker_compose_config():
    compose_config = docker.compose.config()
    assert compose_config.services["alpine"].image == "alpine:latest"

    compose_config = docker.compose.config(return_json=True)
    assert compose_config["services"]["alpine"]["image"] == "alpine:latest"


def test_docker_compose_create_extra_options_down():
    docker.compose.create(build=True, force_recreate=True)
    docker.compose.create(build=True, force_recreate=True)
    docker.compose.create(no_build=True, no_recreate=True)
    docker.compose.down()


def test_docker_compose_up_detach_down_extra_options():
    docker.compose.up(["my_service", "busybox", "alpine"], detach=True)
    docker.compose.down(remove_orphans=True, remove_images="all", timeout=3)


def test_docker_compose_up_build():
    docker.compose.up(["my_service", "busybox", "alpine"], build=True, detach=True)
    with docker.image.inspect("some_random_image"):
        docker.compose.down()


def test_docker_compose_up_stop_rm():
    docker.compose.up(["my_service", "busybox", "alpine"], build=True, detach=True)
    docker.compose.stop(timeout=timedelta(seconds=3))
    docker.compose.rm(volumes=True)


def test_docker_compose_up_rm():
    docker.compose.up(["my_service", "busybox", "alpine"], build=True, detach=True)
    docker.compose.rm(stop=True, volumes=True)


def test_docker_compose_up_down_some_services():
    docker.compose.up(["my_service", "busybox"], detach=True)
    docker.compose.down(timeout=1)


def test_docker_compose_ps():
    docker.compose.up(["my_service", "busybox"], detach=True)
    containers = docker.compose.ps()
    names = set(x.name for x in containers)
    assert names == {"components_my_service_1", "components_busybox_1"}
    docker.compose.down()


def test_docker_compose_start():
    docker.compose.create(["busybox"])
    assert not docker.compose.ps()[0].state.running
    docker.compose.start(["busybox"])
    assert docker.compose.ps()[0].state.running
    docker.compose.down(timeout=1)


def test_docker_compose_restart():
    docker.compose.up(["my_service"], detach=True)
    time.sleep(2)

    for container in docker.compose.ps():
        assert (datetime.now(pytz.utc) - container.state.started_at) > timedelta(
            seconds=2
        )

    docker.compose.restart(timeout=1)

    for container in docker.compose.ps():
        assert (datetime.now(pytz.utc) - container.state.started_at) < timedelta(
            seconds=2
        )

    docker.compose.down()


def test_docker_compose_kill():
    docker.compose.up(["my_service", "busybox"], detach=True)

    for container in docker.compose.ps():
        assert container.state.running

    docker.compose.kill("busybox")

    assert not docker.container.inspect("components_busybox_1").state.running

    docker.compose.down()


@pytest.mark.skipif(
    True,
    reason="TODO: Fixme. For some reason it works locally but not in "
    "the CI. We get a .dockercfg: $HOME is not defined.",
)
def test_docker_compose_pull():
    try:
        docker.image.remove("busybox")
    except NoSuchImage:
        pass
    try:
        docker.image.remove("alpine")
    except NoSuchImage:
        pass
    docker.compose.pull(["busybox", "alpine"])
    docker.image.inspect(["busybox", "alpine"])


def test_docker_compose_up_abort_on_container_exit():
    docker = DockerClient(
        compose_files=[
            PROJECT_ROOT
            / "tests/python_on_whales/components/dummy_compose_ends_quickly.yml"
        ]
    )
    docker.compose.up(["alpine"], abort_on_container_exit=True)
    for container in docker.compose.ps():
        assert not container.state.running
    docker.compose.down()


def test_passing_env_files(tmp_path: Path):
    compose_env_file = tmp_path / "dodo.env"
    compose_env_file.write_text("SOME_VARIABLE_TO_INSERT=hello\n")
    docker = DockerClient(
        compose_files=[
            PROJECT_ROOT
            / "tests/python_on_whales/components/dummy_compose_ends_quickly.yml"
        ],
        compose_env_file=compose_env_file,
    )
    output = docker.compose.config()

    assert output.services["alpine"].environment["SOME_VARIABLE"] == "hello"


def test_entrypoint_loaded_in_config():
    assert docker.compose.config().services["dodo"].entrypoint == ["/bin/dudu"]


def test_config_complexe_compose():
    """Checking that the pydantic model does its job"""
    compose_file = (
        PROJECT_ROOT / "tests/python_on_whales/components/complexe-compose.yml"
    )
    docker = DockerClient(compose_files=[compose_file])
    config = docker.compose.config()

    assert (
        config.services["my_service"].build.context
        == (compose_file.parent / "my_service_build").absolute()
    )
    assert config.services["my_service"].image == "some_random_image"
    assert config.services["my_service"].command == [
        "ping",
        "-c",
        "2",
        "www.google.com",
    ]

    assert config.services["my_service"].ports[0].published == 5000
    assert config.services["my_service"].ports[0].target == 5000

    assert config.services["my_service"].volumes[0].source == "/tmp"
    assert config.services["my_service"].volumes[0].target == "/tmp"
    assert config.services["my_service"].volumes[1].source == "dodo"
    assert config.services["my_service"].volumes[1].target == "/dodo"

    assert config.services["my_service"].environment == {"DATADOG_HOST": "something"}
    assert config.services["my_service"].deploy.placement.constraints == [
        "node.labels.hello-world == yes"
    ]
    assert config.services["my_service"].deploy.resources.limits.cpus == 2
    assert config.services["my_service"].deploy.resources.limits.memory == 41943040

    assert config.services["my_service"].deploy.resources.reservations.cpus == 1
    assert (
        config.services["my_service"].deploy.resources.reservations.memory == 20971520
    )

    assert config.services["my_service"].deploy.replicas == 4

    assert not config.volumes["dodo"].external


def test_compose_down_volumes():
    compose_file = (
        PROJECT_ROOT / "tests/python_on_whales/components/complexe-compose.yml"
    )
    docker = DockerClient(compose_files=[compose_file])
    docker.compose.up(
        ["my_service"], detach=True, scales=dict(my_service=1), build=True
    )
    assert docker.volume.exists("components_dodo")
    docker.compose.down()
    assert docker.volume.exists("components_dodo")
    docker.compose.down(volumes=True)
    assert not docker.volume.exists("components_dodo")


def test_compose_config_from_rc1():
    config = ComposeConfig.parse_file(
        Path(__file__).parent / "strange_compose_config_rc1.json"
    )

    assert config.services["myservice"].deploy.resources.reservations.cpus == "'0.25'"


@pytest.mark.parametrize("json_file", get_all_jsons("compose"))
def test_load_json(json_file):
    json_as_txt = json_file.read_text()
    config: ComposeConfig = ComposeConfig.parse_raw(json_as_txt)
    if json_file.name == "0.json":
        assert config.services["traefik"].labels["traefik.enable"] == "true"


def test_compose_run_simple():
    result = docker.compose.run("alpine", ["echo", "dodo"], remove=True, tty=False)
    assert result == "dodo"


def test_compose_run_detach():
    container = docker.compose.run("alpine", ["echo", "dodo"], detach=True, tty=False)

    time.sleep(0.1)
    assert not container.state.running
    assert container.logs() == "dodo\n"


def test_compose_version():
    assert "Docker Compose version v2" in docker.compose.version()


def test_compose_logs_simple_use_case():
    docker = DockerClient(
        compose_files=[
            PROJECT_ROOT / "tests/python_on_whales/components/compose_logs.yml"
        ]
    )
    docker.compose.up(detach=True)
    # Wait some seconds to let the container to complete the execution of ping
    # and print the statistics
    time.sleep(15)
    full_output = docker.compose.logs()
    assert "error with my_other_service" in full_output
    assert "--- www.google.com ping statistics ---" in full_output
    docker.compose.down(timeout=1)


def test_compose_logs_stream():
    docker = DockerClient(
        compose_files=[
            PROJECT_ROOT / "tests/python_on_whales/components/compose_logs.yml"
        ]
    )
    docker.compose.up(detach=True)
    time.sleep(15)
    logs = docker.compose.logs(stream=True)
    logs = list(logs)
<<<<<<< HEAD
    any(["error with my_other_service" in log[1].decode() for log in logs])
    any(["--- www.google.com ping statistics ---" in log[1].decode() for log in logs])
=======
    assert any(["error with my_other_service" in log for log in logs])
    assert any(["--- www.google.com ping statistics ---" in log for log in logs])
>>>>>>> 2b2df236

    docker.compose.down(timeout=1)


def test_compose_logs_follow():
    docker = DockerClient(
        compose_files=[
            PROJECT_ROOT / "tests/python_on_whales/components/compose_logs.yml"
        ]
    )
    docker.compose.up(detach=True)

    signal.signal(signal.SIGALRM, mock_KeyboardInterrupt)
    signal.alarm(15)

    start = datetime.now()

    try:
        full_output = docker.compose.logs(follow=True)
        # interrupt the alarm in case the command ends before the timeout
        signal.alarm(0)
    # catch and ignore the exception when the command is interruped by the timeout
    except KeyboardInterrupt:
        pass

    end = datetime.now()

    # 5 seconds because the command can end before the timeout (set to 15 seconds)...
    # but it is enough to verify that the follow flag was working
    # otherwise the logs command should completed in much less than 5 seconds
    assert (end - start).seconds >= 5

    assert "error with my_other_service" in full_output
    assert "--- www.google.com ping statistics ---" in full_output

    docker.compose.down(timeout=1)
<|MERGE_RESOLUTION|>--- conflicted
+++ resolved
@@ -1,412 +1,409 @@
-import signal
-import time
-from datetime import datetime, timedelta
-from pathlib import Path
-
-import pytest
-import pytz
-
-import python_on_whales
-from python_on_whales import DockerClient
-from python_on_whales.components.compose.models import ComposeConfig
-from python_on_whales.exceptions import NoSuchImage
-from python_on_whales.test_utils import get_all_jsons
-from python_on_whales.utils import PROJECT_ROOT
-
-pytestmark = pytest.mark.skipif(
-    not python_on_whales.docker.compose.is_installed(),
-    reason="Those tests need docker compose.",
-)
-
-docker = DockerClient(
-    compose_files=[PROJECT_ROOT / "tests/python_on_whales/components/dummy_compose.yml"]
-)
-
-
-def mock_KeyboardInterrupt(signum, frame):
-    raise KeyboardInterrupt("Time is up")
-
-
-def test_compose_project_name():
-    docker = DockerClient(
-        compose_files=[
-            PROJECT_ROOT / "tests/python_on_whales/components/dummy_compose.yml"
-        ],
-        compose_project_name="dudu",
-    )
-    docker.compose.up(["busybox", "alpine"], detach=True)
-    containers = docker.compose.ps()
-    container_names = set(x.name for x in containers)
-    assert container_names == {"dudu_busybox_1", "dudu_alpine_1"}
-    docker.compose.down(timeout=1)
-
-
-def test_docker_compose_build():
-    docker.compose.build()
-    docker.compose.build(["my_service"])
-    docker.image.remove("some_random_image")
-
-
-def test_docker_compose_up_down():
-    docker = DockerClient(
-        compose_files=[
-            PROJECT_ROOT
-            / "tests/python_on_whales/components/dummy_compose_ends_quickly.yml"
-        ]
-    )
-    docker.compose.up(["busybox", "alpine"])
-    docker.compose.down(timeout=1)
-
-
-def test_no_containers():
-    assert docker.compose.ps() == []
-
-
-def test_docker_compose_up_detach_down():
-    docker.compose.up(["my_service", "busybox", "alpine"], detach=True)
-    docker.compose.down(timeout=1)
-
-
-def test_docker_compose_up_detach_down_with_scales():
-    docker.compose.up(
-        ["my_service", "busybox", "alpine"],
-        detach=True,
-        scales={"busybox": 2, "alpine": 3},
-    )
-    assert len(docker.compose.ps()) == 6
-
-    docker.compose.up(
-        ["my_service", "busybox", "alpine"],
-        detach=True,
-        scales={"busybox": 2, "alpine": 5},
-    )
-    assert len(docker.compose.ps()) == 8
-
-    docker.compose.down(timeout=1)
-
-
-def test_docker_compose_pause_unpause():
-    docker.compose.up(["my_service", "busybox", "alpine"], detach=True)
-    docker.compose.pause()
-    for container in docker.compose.ps():
-        assert container.state.paused
-
-    docker.compose.unpause()
-    for container in docker.compose.ps():
-        assert not container.state.paused
-
-    docker.compose.pause(["my_service", "busybox"])
-
-    assert docker.container.inspect("components_my_service_1").state.paused
-    assert docker.container.inspect("components_busybox_1").state.paused
-
-    docker.compose.down(timeout=1)
-
-
-def test_docker_compose_create_down():
-    docker.compose.create()
-    docker.compose.down()
-
-
-def test_docker_compose_config():
-    compose_config = docker.compose.config()
-    assert compose_config.services["alpine"].image == "alpine:latest"
-
-    compose_config = docker.compose.config(return_json=True)
-    assert compose_config["services"]["alpine"]["image"] == "alpine:latest"
-
-
-def test_docker_compose_create_extra_options_down():
-    docker.compose.create(build=True, force_recreate=True)
-    docker.compose.create(build=True, force_recreate=True)
-    docker.compose.create(no_build=True, no_recreate=True)
-    docker.compose.down()
-
-
-def test_docker_compose_up_detach_down_extra_options():
-    docker.compose.up(["my_service", "busybox", "alpine"], detach=True)
-    docker.compose.down(remove_orphans=True, remove_images="all", timeout=3)
-
-
-def test_docker_compose_up_build():
-    docker.compose.up(["my_service", "busybox", "alpine"], build=True, detach=True)
-    with docker.image.inspect("some_random_image"):
-        docker.compose.down()
-
-
-def test_docker_compose_up_stop_rm():
-    docker.compose.up(["my_service", "busybox", "alpine"], build=True, detach=True)
-    docker.compose.stop(timeout=timedelta(seconds=3))
-    docker.compose.rm(volumes=True)
-
-
-def test_docker_compose_up_rm():
-    docker.compose.up(["my_service", "busybox", "alpine"], build=True, detach=True)
-    docker.compose.rm(stop=True, volumes=True)
-
-
-def test_docker_compose_up_down_some_services():
-    docker.compose.up(["my_service", "busybox"], detach=True)
-    docker.compose.down(timeout=1)
-
-
-def test_docker_compose_ps():
-    docker.compose.up(["my_service", "busybox"], detach=True)
-    containers = docker.compose.ps()
-    names = set(x.name for x in containers)
-    assert names == {"components_my_service_1", "components_busybox_1"}
-    docker.compose.down()
-
-
-def test_docker_compose_start():
-    docker.compose.create(["busybox"])
-    assert not docker.compose.ps()[0].state.running
-    docker.compose.start(["busybox"])
-    assert docker.compose.ps()[0].state.running
-    docker.compose.down(timeout=1)
-
-
-def test_docker_compose_restart():
-    docker.compose.up(["my_service"], detach=True)
-    time.sleep(2)
-
-    for container in docker.compose.ps():
-        assert (datetime.now(pytz.utc) - container.state.started_at) > timedelta(
-            seconds=2
-        )
-
-    docker.compose.restart(timeout=1)
-
-    for container in docker.compose.ps():
-        assert (datetime.now(pytz.utc) - container.state.started_at) < timedelta(
-            seconds=2
-        )
-
-    docker.compose.down()
-
-
-def test_docker_compose_kill():
-    docker.compose.up(["my_service", "busybox"], detach=True)
-
-    for container in docker.compose.ps():
-        assert container.state.running
-
-    docker.compose.kill("busybox")
-
-    assert not docker.container.inspect("components_busybox_1").state.running
-
-    docker.compose.down()
-
-
-@pytest.mark.skipif(
-    True,
-    reason="TODO: Fixme. For some reason it works locally but not in "
-    "the CI. We get a .dockercfg: $HOME is not defined.",
-)
-def test_docker_compose_pull():
-    try:
-        docker.image.remove("busybox")
-    except NoSuchImage:
-        pass
-    try:
-        docker.image.remove("alpine")
-    except NoSuchImage:
-        pass
-    docker.compose.pull(["busybox", "alpine"])
-    docker.image.inspect(["busybox", "alpine"])
-
-
-def test_docker_compose_up_abort_on_container_exit():
-    docker = DockerClient(
-        compose_files=[
-            PROJECT_ROOT
-            / "tests/python_on_whales/components/dummy_compose_ends_quickly.yml"
-        ]
-    )
-    docker.compose.up(["alpine"], abort_on_container_exit=True)
-    for container in docker.compose.ps():
-        assert not container.state.running
-    docker.compose.down()
-
-
-def test_passing_env_files(tmp_path: Path):
-    compose_env_file = tmp_path / "dodo.env"
-    compose_env_file.write_text("SOME_VARIABLE_TO_INSERT=hello\n")
-    docker = DockerClient(
-        compose_files=[
-            PROJECT_ROOT
-            / "tests/python_on_whales/components/dummy_compose_ends_quickly.yml"
-        ],
-        compose_env_file=compose_env_file,
-    )
-    output = docker.compose.config()
-
-    assert output.services["alpine"].environment["SOME_VARIABLE"] == "hello"
-
-
-def test_entrypoint_loaded_in_config():
-    assert docker.compose.config().services["dodo"].entrypoint == ["/bin/dudu"]
-
-
-def test_config_complexe_compose():
-    """Checking that the pydantic model does its job"""
-    compose_file = (
-        PROJECT_ROOT / "tests/python_on_whales/components/complexe-compose.yml"
-    )
-    docker = DockerClient(compose_files=[compose_file])
-    config = docker.compose.config()
-
-    assert (
-        config.services["my_service"].build.context
-        == (compose_file.parent / "my_service_build").absolute()
-    )
-    assert config.services["my_service"].image == "some_random_image"
-    assert config.services["my_service"].command == [
-        "ping",
-        "-c",
-        "2",
-        "www.google.com",
-    ]
-
-    assert config.services["my_service"].ports[0].published == 5000
-    assert config.services["my_service"].ports[0].target == 5000
-
-    assert config.services["my_service"].volumes[0].source == "/tmp"
-    assert config.services["my_service"].volumes[0].target == "/tmp"
-    assert config.services["my_service"].volumes[1].source == "dodo"
-    assert config.services["my_service"].volumes[1].target == "/dodo"
-
-    assert config.services["my_service"].environment == {"DATADOG_HOST": "something"}
-    assert config.services["my_service"].deploy.placement.constraints == [
-        "node.labels.hello-world == yes"
-    ]
-    assert config.services["my_service"].deploy.resources.limits.cpus == 2
-    assert config.services["my_service"].deploy.resources.limits.memory == 41943040
-
-    assert config.services["my_service"].deploy.resources.reservations.cpus == 1
-    assert (
-        config.services["my_service"].deploy.resources.reservations.memory == 20971520
-    )
-
-    assert config.services["my_service"].deploy.replicas == 4
-
-    assert not config.volumes["dodo"].external
-
-
-def test_compose_down_volumes():
-    compose_file = (
-        PROJECT_ROOT / "tests/python_on_whales/components/complexe-compose.yml"
-    )
-    docker = DockerClient(compose_files=[compose_file])
-    docker.compose.up(
-        ["my_service"], detach=True, scales=dict(my_service=1), build=True
-    )
-    assert docker.volume.exists("components_dodo")
-    docker.compose.down()
-    assert docker.volume.exists("components_dodo")
-    docker.compose.down(volumes=True)
-    assert not docker.volume.exists("components_dodo")
-
-
-def test_compose_config_from_rc1():
-    config = ComposeConfig.parse_file(
-        Path(__file__).parent / "strange_compose_config_rc1.json"
-    )
-
-    assert config.services["myservice"].deploy.resources.reservations.cpus == "'0.25'"
-
-
-@pytest.mark.parametrize("json_file", get_all_jsons("compose"))
-def test_load_json(json_file):
-    json_as_txt = json_file.read_text()
-    config: ComposeConfig = ComposeConfig.parse_raw(json_as_txt)
-    if json_file.name == "0.json":
-        assert config.services["traefik"].labels["traefik.enable"] == "true"
-
-
-def test_compose_run_simple():
-    result = docker.compose.run("alpine", ["echo", "dodo"], remove=True, tty=False)
-    assert result == "dodo"
-
-
-def test_compose_run_detach():
-    container = docker.compose.run("alpine", ["echo", "dodo"], detach=True, tty=False)
-
-    time.sleep(0.1)
-    assert not container.state.running
-    assert container.logs() == "dodo\n"
-
-
-def test_compose_version():
-    assert "Docker Compose version v2" in docker.compose.version()
-
-
-def test_compose_logs_simple_use_case():
-    docker = DockerClient(
-        compose_files=[
-            PROJECT_ROOT / "tests/python_on_whales/components/compose_logs.yml"
-        ]
-    )
-    docker.compose.up(detach=True)
-    # Wait some seconds to let the container to complete the execution of ping
-    # and print the statistics
-    time.sleep(15)
-    full_output = docker.compose.logs()
-    assert "error with my_other_service" in full_output
-    assert "--- www.google.com ping statistics ---" in full_output
-    docker.compose.down(timeout=1)
-
-
-def test_compose_logs_stream():
-    docker = DockerClient(
-        compose_files=[
-            PROJECT_ROOT / "tests/python_on_whales/components/compose_logs.yml"
-        ]
-    )
-    docker.compose.up(detach=True)
-    time.sleep(15)
-    logs = docker.compose.logs(stream=True)
-    logs = list(logs)
-<<<<<<< HEAD
-    any(["error with my_other_service" in log[1].decode() for log in logs])
-    any(["--- www.google.com ping statistics ---" in log[1].decode() for log in logs])
-=======
-    assert any(["error with my_other_service" in log for log in logs])
-    assert any(["--- www.google.com ping statistics ---" in log for log in logs])
->>>>>>> 2b2df236
-
-    docker.compose.down(timeout=1)
-
-
-def test_compose_logs_follow():
-    docker = DockerClient(
-        compose_files=[
-            PROJECT_ROOT / "tests/python_on_whales/components/compose_logs.yml"
-        ]
-    )
-    docker.compose.up(detach=True)
-
-    signal.signal(signal.SIGALRM, mock_KeyboardInterrupt)
-    signal.alarm(15)
-
-    start = datetime.now()
-
-    try:
-        full_output = docker.compose.logs(follow=True)
-        # interrupt the alarm in case the command ends before the timeout
-        signal.alarm(0)
-    # catch and ignore the exception when the command is interruped by the timeout
-    except KeyboardInterrupt:
-        pass
-
-    end = datetime.now()
-
-    # 5 seconds because the command can end before the timeout (set to 15 seconds)...
-    # but it is enough to verify that the follow flag was working
-    # otherwise the logs command should completed in much less than 5 seconds
-    assert (end - start).seconds >= 5
-
-    assert "error with my_other_service" in full_output
-    assert "--- www.google.com ping statistics ---" in full_output
-
-    docker.compose.down(timeout=1)
+import signal
+import time
+from datetime import datetime, timedelta
+from pathlib import Path
+
+import pytest
+import pytz
+
+import python_on_whales
+from python_on_whales import DockerClient
+from python_on_whales.components.compose.models import ComposeConfig
+from python_on_whales.exceptions import NoSuchImage
+from python_on_whales.test_utils import get_all_jsons
+from python_on_whales.utils import PROJECT_ROOT
+
+pytestmark = pytest.mark.skipif(
+    not python_on_whales.docker.compose.is_installed(),
+    reason="Those tests need docker compose.",
+)
+
+docker = DockerClient(
+    compose_files=[PROJECT_ROOT / "tests/python_on_whales/components/dummy_compose.yml"]
+)
+
+
+def mock_KeyboardInterrupt(signum, frame):
+    raise KeyboardInterrupt("Time is up")
+
+
+def test_compose_project_name():
+    docker = DockerClient(
+        compose_files=[
+            PROJECT_ROOT / "tests/python_on_whales/components/dummy_compose.yml"
+        ],
+        compose_project_name="dudu",
+    )
+    docker.compose.up(["busybox", "alpine"], detach=True)
+    containers = docker.compose.ps()
+    container_names = set(x.name for x in containers)
+    assert container_names == {"dudu_busybox_1", "dudu_alpine_1"}
+    docker.compose.down(timeout=1)
+
+
+def test_docker_compose_build():
+    docker.compose.build()
+    docker.compose.build(["my_service"])
+    docker.image.remove("some_random_image")
+
+
+def test_docker_compose_up_down():
+    docker = DockerClient(
+        compose_files=[
+            PROJECT_ROOT
+            / "tests/python_on_whales/components/dummy_compose_ends_quickly.yml"
+        ]
+    )
+    docker.compose.up(["busybox", "alpine"])
+    docker.compose.down(timeout=1)
+
+
+def test_no_containers():
+    assert docker.compose.ps() == []
+
+
+def test_docker_compose_up_detach_down():
+    docker.compose.up(["my_service", "busybox", "alpine"], detach=True)
+    docker.compose.down(timeout=1)
+
+
+def test_docker_compose_up_detach_down_with_scales():
+    docker.compose.up(
+        ["my_service", "busybox", "alpine"],
+        detach=True,
+        scales={"busybox": 2, "alpine": 3},
+    )
+    assert len(docker.compose.ps()) == 6
+
+    docker.compose.up(
+        ["my_service", "busybox", "alpine"],
+        detach=True,
+        scales={"busybox": 2, "alpine": 5},
+    )
+    assert len(docker.compose.ps()) == 8
+
+    docker.compose.down(timeout=1)
+
+
+def test_docker_compose_pause_unpause():
+    docker.compose.up(["my_service", "busybox", "alpine"], detach=True)
+    docker.compose.pause()
+    for container in docker.compose.ps():
+        assert container.state.paused
+
+    docker.compose.unpause()
+    for container in docker.compose.ps():
+        assert not container.state.paused
+
+    docker.compose.pause(["my_service", "busybox"])
+
+    assert docker.container.inspect("components_my_service_1").state.paused
+    assert docker.container.inspect("components_busybox_1").state.paused
+
+    docker.compose.down(timeout=1)
+
+
+def test_docker_compose_create_down():
+    docker.compose.create()
+    docker.compose.down()
+
+
+def test_docker_compose_config():
+    compose_config = docker.compose.config()
+    assert compose_config.services["alpine"].image == "alpine:latest"
+
+    compose_config = docker.compose.config(return_json=True)
+    assert compose_config["services"]["alpine"]["image"] == "alpine:latest"
+
+
+def test_docker_compose_create_extra_options_down():
+    docker.compose.create(build=True, force_recreate=True)
+    docker.compose.create(build=True, force_recreate=True)
+    docker.compose.create(no_build=True, no_recreate=True)
+    docker.compose.down()
+
+
+def test_docker_compose_up_detach_down_extra_options():
+    docker.compose.up(["my_service", "busybox", "alpine"], detach=True)
+    docker.compose.down(remove_orphans=True, remove_images="all", timeout=3)
+
+
+def test_docker_compose_up_build():
+    docker.compose.up(["my_service", "busybox", "alpine"], build=True, detach=True)
+    with docker.image.inspect("some_random_image"):
+        docker.compose.down()
+
+
+def test_docker_compose_up_stop_rm():
+    docker.compose.up(["my_service", "busybox", "alpine"], build=True, detach=True)
+    docker.compose.stop(timeout=timedelta(seconds=3))
+    docker.compose.rm(volumes=True)
+
+
+def test_docker_compose_up_rm():
+    docker.compose.up(["my_service", "busybox", "alpine"], build=True, detach=True)
+    docker.compose.rm(stop=True, volumes=True)
+
+
+def test_docker_compose_up_down_some_services():
+    docker.compose.up(["my_service", "busybox"], detach=True)
+    docker.compose.down(timeout=1)
+
+
+def test_docker_compose_ps():
+    docker.compose.up(["my_service", "busybox"], detach=True)
+    containers = docker.compose.ps()
+    names = set(x.name for x in containers)
+    assert names == {"components_my_service_1", "components_busybox_1"}
+    docker.compose.down()
+
+
+def test_docker_compose_start():
+    docker.compose.create(["busybox"])
+    assert not docker.compose.ps()[0].state.running
+    docker.compose.start(["busybox"])
+    assert docker.compose.ps()[0].state.running
+    docker.compose.down(timeout=1)
+
+
+def test_docker_compose_restart():
+    docker.compose.up(["my_service"], detach=True)
+    time.sleep(2)
+
+    for container in docker.compose.ps():
+        assert (datetime.now(pytz.utc) - container.state.started_at) > timedelta(
+            seconds=2
+        )
+
+    docker.compose.restart(timeout=1)
+
+    for container in docker.compose.ps():
+        assert (datetime.now(pytz.utc) - container.state.started_at) < timedelta(
+            seconds=2
+        )
+
+    docker.compose.down()
+
+
+def test_docker_compose_kill():
+    docker.compose.up(["my_service", "busybox"], detach=True)
+
+    for container in docker.compose.ps():
+        assert container.state.running
+
+    docker.compose.kill("busybox")
+
+    assert not docker.container.inspect("components_busybox_1").state.running
+
+    docker.compose.down()
+
+
+@pytest.mark.skipif(
+    True,
+    reason="TODO: Fixme. For some reason it works locally but not in "
+    "the CI. We get a .dockercfg: $HOME is not defined.",
+)
+def test_docker_compose_pull():
+    try:
+        docker.image.remove("busybox")
+    except NoSuchImage:
+        pass
+    try:
+        docker.image.remove("alpine")
+    except NoSuchImage:
+        pass
+    docker.compose.pull(["busybox", "alpine"])
+    docker.image.inspect(["busybox", "alpine"])
+
+
+def test_docker_compose_up_abort_on_container_exit():
+    docker = DockerClient(
+        compose_files=[
+            PROJECT_ROOT
+            / "tests/python_on_whales/components/dummy_compose_ends_quickly.yml"
+        ]
+    )
+    docker.compose.up(["alpine"], abort_on_container_exit=True)
+    for container in docker.compose.ps():
+        assert not container.state.running
+    docker.compose.down()
+
+
+def test_passing_env_files(tmp_path: Path):
+    compose_env_file = tmp_path / "dodo.env"
+    compose_env_file.write_text("SOME_VARIABLE_TO_INSERT=hello\n")
+    docker = DockerClient(
+        compose_files=[
+            PROJECT_ROOT
+            / "tests/python_on_whales/components/dummy_compose_ends_quickly.yml"
+        ],
+        compose_env_file=compose_env_file,
+    )
+    output = docker.compose.config()
+
+    assert output.services["alpine"].environment["SOME_VARIABLE"] == "hello"
+
+
+def test_entrypoint_loaded_in_config():
+    assert docker.compose.config().services["dodo"].entrypoint == ["/bin/dudu"]
+
+
+def test_config_complexe_compose():
+    """Checking that the pydantic model does its job"""
+    compose_file = (
+        PROJECT_ROOT / "tests/python_on_whales/components/complexe-compose.yml"
+    )
+    docker = DockerClient(compose_files=[compose_file])
+    config = docker.compose.config()
+
+    assert (
+        config.services["my_service"].build.context
+        == (compose_file.parent / "my_service_build").absolute()
+    )
+    assert config.services["my_service"].image == "some_random_image"
+    assert config.services["my_service"].command == [
+        "ping",
+        "-c",
+        "2",
+        "www.google.com",
+    ]
+
+    assert config.services["my_service"].ports[0].published == 5000
+    assert config.services["my_service"].ports[0].target == 5000
+
+    assert config.services["my_service"].volumes[0].source == "/tmp"
+    assert config.services["my_service"].volumes[0].target == "/tmp"
+    assert config.services["my_service"].volumes[1].source == "dodo"
+    assert config.services["my_service"].volumes[1].target == "/dodo"
+
+    assert config.services["my_service"].environment == {"DATADOG_HOST": "something"}
+    assert config.services["my_service"].deploy.placement.constraints == [
+        "node.labels.hello-world == yes"
+    ]
+    assert config.services["my_service"].deploy.resources.limits.cpus == 2
+    assert config.services["my_service"].deploy.resources.limits.memory == 41943040
+
+    assert config.services["my_service"].deploy.resources.reservations.cpus == 1
+    assert (
+        config.services["my_service"].deploy.resources.reservations.memory == 20971520
+    )
+
+    assert config.services["my_service"].deploy.replicas == 4
+
+    assert not config.volumes["dodo"].external
+
+
+def test_compose_down_volumes():
+    compose_file = (
+        PROJECT_ROOT / "tests/python_on_whales/components/complexe-compose.yml"
+    )
+    docker = DockerClient(compose_files=[compose_file])
+    docker.compose.up(
+        ["my_service"], detach=True, scales=dict(my_service=1), build=True
+    )
+    assert docker.volume.exists("components_dodo")
+    docker.compose.down()
+    assert docker.volume.exists("components_dodo")
+    docker.compose.down(volumes=True)
+    assert not docker.volume.exists("components_dodo")
+
+
+def test_compose_config_from_rc1():
+    config = ComposeConfig.parse_file(
+        Path(__file__).parent / "strange_compose_config_rc1.json"
+    )
+
+    assert config.services["myservice"].deploy.resources.reservations.cpus == "'0.25'"
+
+
+@pytest.mark.parametrize("json_file", get_all_jsons("compose"))
+def test_load_json(json_file):
+    json_as_txt = json_file.read_text()
+    config: ComposeConfig = ComposeConfig.parse_raw(json_as_txt)
+    if json_file.name == "0.json":
+        assert config.services["traefik"].labels["traefik.enable"] == "true"
+
+
+def test_compose_run_simple():
+    result = docker.compose.run("alpine", ["echo", "dodo"], remove=True, tty=False)
+    assert result == "dodo"
+
+
+def test_compose_run_detach():
+    container = docker.compose.run("alpine", ["echo", "dodo"], detach=True, tty=False)
+
+    time.sleep(0.1)
+    assert not container.state.running
+    assert container.logs() == "dodo\n"
+
+
+def test_compose_version():
+    assert "Docker Compose version v2" in docker.compose.version()
+
+
+def test_compose_logs_simple_use_case():
+    docker = DockerClient(
+        compose_files=[
+            PROJECT_ROOT / "tests/python_on_whales/components/compose_logs.yml"
+        ]
+    )
+    docker.compose.up(detach=True)
+    # Wait some seconds to let the container to complete the execution of ping
+    # and print the statistics
+    time.sleep(15)
+    full_output = docker.compose.logs()
+    assert "error with my_other_service" in full_output
+    assert "--- www.google.com ping statistics ---" in full_output
+    docker.compose.down(timeout=1)
+
+
+def test_compose_logs_stream():
+    docker = DockerClient(
+        compose_files=[
+            PROJECT_ROOT / "tests/python_on_whales/components/compose_logs.yml"
+        ]
+    )
+    docker.compose.up(detach=True)
+    time.sleep(15)
+    logs = docker.compose.logs(stream=True)
+    logs = list(logs)
+    assert any(["error with my_other_service" in log[1].decode() for log in logs])
+    assert any(
+        ["--- www.google.com ping statistics ---" in log[1].decode() for log in logs]
+    )
+
+    docker.compose.down(timeout=1)
+
+
+def test_compose_logs_follow():
+    docker = DockerClient(
+        compose_files=[
+            PROJECT_ROOT / "tests/python_on_whales/components/compose_logs.yml"
+        ]
+    )
+    docker.compose.up(detach=True)
+
+    signal.signal(signal.SIGALRM, mock_KeyboardInterrupt)
+    signal.alarm(15)
+
+    start = datetime.now()
+
+    try:
+        full_output = docker.compose.logs(follow=True)
+        # interrupt the alarm in case the command ends before the timeout
+        signal.alarm(0)
+    # catch and ignore the exception when the command is interruped by the timeout
+    except KeyboardInterrupt:
+        pass
+
+    end = datetime.now()
+
+    # 5 seconds because the command can end before the timeout (set to 15 seconds)...
+    # but it is enough to verify that the follow flag was working
+    # otherwise the logs command should completed in much less than 5 seconds
+    assert (end - start).seconds >= 5
+
+    assert "error with my_other_service" in full_output
+    assert "--- www.google.com ping statistics ---" in full_output
+
+    docker.compose.down(timeout=1)
from __future__ import annotations

import json
from datetime import timedelta
from typing import Any, Dict, List, Optional, Union

import python_on_whales.components.container.cli_wrapper
from python_on_whales.client_config import DockerCLICaller
from python_on_whales.components.compose.models import ComposeConfig
from python_on_whales.utils import run, to_list


class ComposeCLI(DockerCLICaller):
    def build(self, services: List[str] = []):
        """Build services declared in a yaml compose file.

        # Arguments
            services: The services to build (as strings).
                If empty (default), all services are built.
        """
        full_cmd = self.docker_compose_cmd + ["build"]
        full_cmd += services
        run(full_cmd, capture_stdout=False)

    def config(self, return_json: bool = False) -> Union[ComposeConfig, Dict[str, Any]]:
        """Returns the configuration of the compose stack for further inspection.

        For example
        ```python
        from python_on_whales import docker
        project_config = docker.compose.config()
        print(project_config.services["my_first_service"].image)
        "redis"
        ```

        # Arguments
            return_json: If `False`, a `ComposeConfig` object will be returned, and you
                'll be able to take advantage of your IDE autocompletion. If you want the
                full json output, you may use `return_json`. In this case, you'll get
                lists and dicts corresponding to the json response, unmodified.
                It may be useful if you just want to print the config or want to access
                a field that was not in the `ComposeConfig` class.

        # Returns
            A `ComposeConfig` object if `return_json` is `False`, and a `dict` otherwise.
        """
        full_cmd = self.docker_compose_cmd + ["config", "--format", "json"]
        result = run(full_cmd, capture_stdout=True)
        if return_json:
            return json.loads(result)
        else:
            return ComposeConfig.parse_raw(result)

    def create(
        self,
        services: Union[str, List[str]] = [],
        build: bool = False,
        force_recreate: bool = False,
        no_build: bool = False,
        no_recreate=False,
    ):
        """Creates containers for a service.

        # Arguments
            build: Build images before starting containers.
            force_recreate: Recreate containers even if their configuration and
                image haven't changed.
            no_build: Don't build an image, even if it's missing.
            no_recreate: If containers already exist, don't recreate them.
                Incompatible with `force_recreate=True`.
        """
        full_cmd = self.docker_compose_cmd + ["create"]
        full_cmd.add_flag("--build", build)
        full_cmd.add_flag("--force-recreate", force_recreate)
        full_cmd.add_flag("--no-build", no_build)
        full_cmd.add_flag("--no-recreate", no_recreate)
        full_cmd += to_list(services)
        run(full_cmd, capture_stdout=False)

    def down(
        self,
        remove_orphans: bool = False,
        remove_images: Optional[str] = None,
        timeout: Optional[int] = None,
    ):
        """Stops and removes the containers

        # Arguments
            remove_orphans: Remove containers for services not defined in
                the Compose file.
            remove_images: Remove images used by services.
                `"local"` remove only images that don't have a custom
                tag. Possible values are `"local"` and `"all"`.
            timeout: Specify a shutdown timeout in seconds (default 10).
        """
        full_cmd = self.docker_compose_cmd + ["down"]
        full_cmd.add_flag("--remove-orphans", remove_orphans)
        full_cmd.add_simple_arg("--rmi", remove_images)
        full_cmd.add_simple_arg("--timeout", timeout)
        run(full_cmd)

    def events(self):
        """Not yet implemented"""
        raise NotImplementedError

    def exec(self):
        """Not yet implemented"""
        raise NotImplementedError

    def images(self):
        """Not yet implemented"""
        raise NotImplementedError

    def kill(self, services: Union[str, List[str]] = [], signal: Optional[str] = None):
        """Kills the container(s) of a service

        # Arguments
            services: One or more service(s) to kill
            signal: the signal to send to the container. Default is `"SIGKILL"`
        """
        services = to_list(services)

        full_cmd = self.docker_compose_cmd + ["kill"]
        full_cmd.add_simple_arg("--signal", signal)
        full_cmd += services
        run(full_cmd)

    def logs(self):
        """Not yet implemented"""
        raise NotImplementedError

    def pause(self, services: Union[str, List[str]] = []):
        """Pause one or more services"""
        full_cmd = self.docker_compose_cmd + ["pause"]
        full_cmd += to_list(services)
        run(full_cmd)

    def port(self):
        """Not yet implemented"""
        raise NotImplementedError

    def ps(self) -> List[python_on_whales.components.container.cli_wrapper.Container]:
        """Returns the containers that were created by the current project.

        # Returns
            A `List[python_on_whales.Container]`
        """
        full_cmd = self.docker_compose_cmd + ["ps", "--quiet"]
        result = run(full_cmd)
        ids = result.splitlines()
        # The first line might be a warning for experimental
        # See https://github.com/docker/compose-cli/issues/1108
        if len(ids) > 0 and "experimental" in ids[0]:
            ids.pop(0)

        Container = python_on_whales.components.container.cli_wrapper.Container
        return [Container(self.client_config, x, is_immutable_id=True) for x in ids]

    def pull(self, services: List[str] = []):
        """Pull service images

        # Arguments
            services: The list of services to select. Only the images of those
                services will be pulled. If no services are specified (the default
                behavior) all images of all services are pulled.
        """
        full_cmd = self.docker_compose_cmd + ["pull"]
        full_cmd += services
        run(full_cmd)

    def push(self, services: List[str] = []):
        """Push service images

        # Arguments
            services: The list of services to select. Only the images of those
                services will be pushed. If no services are specified (the default
                behavior) all images of all services are pushed.
        """
        full_cmd = self.docker_compose_cmd + ["push"]
        full_cmd += services
        run(full_cmd)

    def restart(self):
        """Not yet implemented"""
        raise NotImplementedError

    def rm(
        self,
        services: Union[str, List[str]] = [],
        stop: bool = False,
        volumes: bool = False,
    ):
        """
        Removes stopped service containers

        By default, anonymous volumes attached to containers will not be removed. You
        can override this with `volumes=True`.

        Any data which is not in a volume will be lost.

        # Arguments
            services: The names of one or more services to remove (str or list of str)
            stop: Stop the containers, if required, before removing
            volumes: Remove any anonymous volumes attached to containers
        """
        full_cmd = self.docker_compose_cmd + ["rm", "--force"]
        full_cmd.add_flag("--stop", stop)
        full_cmd.add_flag("--volumes", volumes)
        full_cmd += to_list(services)
        run(full_cmd)

    def run(self):
        """Not yet implemented"""
        raise NotImplementedError

    def start(self):
        """Not yet implemented"""
        raise NotImplementedError

    def stop(
        self,
        services: Union[str, List[str]] = [],
        timeout: Union[int, timedelta, None] = None,
    ):
        """Stop services

        # Arguments
            services: The names of one or more services to stop (str or list of str)
            timeout: Number of seconds or timedelta (will be converted to seconds).
                Specify a shutdown timeout. Default is 10s.
        """
        if isinstance(timeout, timedelta):
            timeout = int(timeout.total_seconds())

        full_cmd = self.docker_compose_cmd + ["stop"]
        full_cmd.add_simple_arg("--timeout", timeout)
        full_cmd += to_list(services)
        run(full_cmd)

    def top(self):
        """Not yet implemented"""
        raise NotImplementedError

    def unpause(self, services: Union[str, List[str]] = []):
        """Unpause one or more services"""
        full_cmd = self.docker_compose_cmd + ["unpause"]
        full_cmd += to_list(services)
        run(full_cmd)

    def up(
        self,
        services: List[str] = [],
        build: bool = False,
        detach: bool = False,
        abort_on_container_exit: bool = False,
<<<<<<< HEAD
        attach_dependencies: bool = False,
        force_recreate: bool = False,
        no_build: bool = False,
        color: bool = True,
        log_prefix: bool = True,
        start: bool = True,
=======
        scales: Dict[str, int] = {},
>>>>>>> 443bc078
    ):
        """Start the containers.

        Reading the logs of the containers is not yet implemented.

        # Arguments
            services: The services to start. If empty (default), all services are
                started.
            build: If `True`, build the docker images before starting the containers
                even if a docker image with this name already exists.
                If `False` (the default), build only the docker images that do not already
                exist.
            detach: If `True`, run the containers in the background. If `False` this
                function returns only when all containers have stopped.
                Incompatible with `abort_on_container_exit=True`.
            abort_on_container_exit: If `True` stops all containers if any container was
                stopped. Incompatible with `detach=True`.
<<<<<<< HEAD
            attach_dependencies: Attach to dependent containers.
            force_recreate: Recreate containers even if their configuration and image
                haven't changed.
            no_build: Don't build an image, even if it's missing.
            color: If `False`, it will produce monochrome output.
            log_prefix: If `False`, will not display the prefix in the logs.
            start: Start the service after creating them.
=======
            scales: Scale SERVICE to NUM instances. Overrides
                the scale setting in the Compose file if present. For example:
                `scales={"my_service": 2, "my_other_service": 5}`.
>>>>>>> 443bc078

        # Returns
            `None` at the moment. The plan is to be able to capture and stream the logs later.
            It's not yet implemented.

        """
        full_cmd = self.docker_compose_cmd + ["up"]
        full_cmd.add_flag("--build", build)
        full_cmd.add_flag("--detach", detach)
        full_cmd.add_flag("--abort-on-container-exit", abort_on_container_exit)
<<<<<<< HEAD
        full_cmd.add_flag("--attach-dependencies", attach_dependencies)
        full_cmd.add_flag("--force-recreate", force_recreate)
        full_cmd.add_flag("--no-build", no_build)
        full_cmd.add_flag("--no-color", not color)
        full_cmd.add_flag("--no-log-prefix", not log_prefix)
        full_cmd.add_flag("--no-start", not start)
=======
        for service, scale in scales.items():
            full_cmd.add_simple_arg("--scale", f"{service}={scale}")
>>>>>>> 443bc078

        full_cmd += services
        run(full_cmd, capture_stdout=False)

    def version(self):
        """Not yet implemented"""
        raise NotImplementedError

    def is_installed(self) -> bool:
        """Returns `True` if docker compose (the one written in Go)
        is installed and working."""
        full_cmd = self.docker_cmd + ["compose", "--help"]
        help_output = run(full_cmd)
        return "compose" in help_output<|MERGE_RESOLUTION|>--- conflicted
+++ resolved
@@ -253,16 +253,13 @@
         build: bool = False,
         detach: bool = False,
         abort_on_container_exit: bool = False,
-<<<<<<< HEAD
+        scales: Dict[str, int] = {},
         attach_dependencies: bool = False,
         force_recreate: bool = False,
         no_build: bool = False,
         color: bool = True,
         log_prefix: bool = True,
         start: bool = True,
-=======
-        scales: Dict[str, int] = {},
->>>>>>> 443bc078
     ):
         """Start the containers.
 
@@ -280,7 +277,9 @@
                 Incompatible with `abort_on_container_exit=True`.
             abort_on_container_exit: If `True` stops all containers if any container was
                 stopped. Incompatible with `detach=True`.
-<<<<<<< HEAD
+            scales: Scale SERVICE to NUM instances. Overrides
+                the scale setting in the Compose file if present. For example:
+                `scales={"my_service": 2, "my_other_service": 5}`.
             attach_dependencies: Attach to dependent containers.
             force_recreate: Recreate containers even if their configuration and image
                 haven't changed.
@@ -288,11 +287,6 @@
             color: If `False`, it will produce monochrome output.
             log_prefix: If `False`, will not display the prefix in the logs.
             start: Start the service after creating them.
-=======
-            scales: Scale SERVICE to NUM instances. Overrides
-                the scale setting in the Compose file if present. For example:
-                `scales={"my_service": 2, "my_other_service": 5}`.
->>>>>>> 443bc078
 
         # Returns
             `None` at the moment. The plan is to be able to capture and stream the logs later.
@@ -303,17 +297,14 @@
         full_cmd.add_flag("--build", build)
         full_cmd.add_flag("--detach", detach)
         full_cmd.add_flag("--abort-on-container-exit", abort_on_container_exit)
-<<<<<<< HEAD
+        for service, scale in scales.items():
+            full_cmd.add_simple_arg("--scale", f"{service}={scale}")
         full_cmd.add_flag("--attach-dependencies", attach_dependencies)
         full_cmd.add_flag("--force-recreate", force_recreate)
         full_cmd.add_flag("--no-build", no_build)
         full_cmd.add_flag("--no-color", not color)
         full_cmd.add_flag("--no-log-prefix", not log_prefix)
         full_cmd.add_flag("--no-start", not start)
-=======
-        for service, scale in scales.items():
-            full_cmd.add_simple_arg("--scale", f"{service}={scale}")
->>>>>>> 443bc078
 
         full_cmd += services
         run(full_cmd, capture_stdout=False)

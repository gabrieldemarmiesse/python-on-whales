from __future__ import annotations

import json
from datetime import datetime
from typing import Any, Dict, List, Literal, Optional, Tuple, TypeAlias, Union, overload

import python_on_whales.components.container.cli_wrapper
from python_on_whales.client_config import (
    ClientConfig,
    DockerCLICaller,
    ReloadableObjectFromJson,
)
from python_on_whales.components.network.models import (
    NetworkContainer,
    NetworkInspectResult,
    NetworkIPAM,
)
from python_on_whales.exceptions import NoSuchNetwork
from python_on_whales.utils import format_mapping_for_cli, run, to_list

NetworkListFilter: TypeAlias = Union[
    Tuple[Literal["driver"], str],
    Tuple[Literal["id"], str],
    Tuple[Literal["label"], str],
    Tuple[Literal["label!"], str],
    Tuple[Literal["name"], str],
    Tuple[Literal["scope"], Literal["swarm", "global", "local"]],
    Tuple[Literal["type"], Literal["custom", "builtin"]],
    Tuple[Literal["until"], str],  # TODO: allow datetime
    Tuple[Literal["dangling"], str],  # TODO: allow bool
]


class Network(ReloadableObjectFromJson):
    def __init__(
        self, client_config: ClientConfig, reference: str, is_immutable_id=False
    ):
        super().__init__(client_config, "id", reference, is_immutable_id)

    def __enter__(self):
        return self

    def __exit__(self, exc_type, exc_val, exc_tb):
        self.remove()

    def _fetch_inspect_result_json(self, reference):
        json_str = run(self.docker_cmd + ["network", "inspect", reference])
        return json.loads(json_str)[0]

    def _parse_json_object(self, json_object: Dict[str, Any]) -> NetworkInspectResult:
        return NetworkInspectResult(**json_object)

    def _get_inspect_result(self) -> NetworkInspectResult:
        """Only there to allow tools to know the return type"""
        return super()._get_inspect_result()

    @property
    def name(self) -> str:
        return self._get_inspect_result().name

    @property
    def id(self) -> str:
        return self._get_immutable_id()

    @property
    def created(self) -> datetime:
        return self._get_inspect_result().created

    @property
    def scope(self) -> str:
        return self._get_inspect_result().scope

    @property
    def driver(self) -> str:
        return self._get_inspect_result().driver

    @property
    def enable_ipv6(self) -> bool:
        return self._get_inspect_result().enable_ipv6

    @property
    def ipam(self) -> NetworkIPAM:
        return self._get_inspect_result().ipam

    @property
    def internal(self) -> bool:
        return self._get_inspect_result().internal

    @property
    def attachable(self) -> bool:
        return self._get_inspect_result().attachable

    @property
    def ingress(self) -> bool:
        return self._get_inspect_result().ingress

    @property
    def containers(self) -> Dict[str, NetworkContainer]:
        return self._get_inspect_result().containers

    @property
    def options(self) -> Dict[str, Any]:
        return self._get_inspect_result().options

    @property
    def labels(self) -> Dict[str, str]:
        return self._get_inspect_result().labels

    @property
    def config_from(self) -> dict:
        return self._get_inspect_result().config_from

    @property
    def config_only(self) -> bool:
        return self._get_inspect_result().config_only

    def __repr__(self):
        return f"python_on_whales.Network(id='{self.id[:12]}', name={self.name})"

    def exists(self) -> bool:
        """Returns `True` if the network exists and `False` if it doesn't exist.

        If it doesn't exist, that most likely means it was removed.
        """
        return NetworkCLI(self.client_config).exists(self.id)

    def remove(self) -> None:
        """Removes this Docker network.

        Rather than removing it manually, you can use a context manager to
        make sure the network is deleted even if an exception is raised.

        ```python
        from python_on_whales import docker

        with docker.network.create("some_name") as my_net:
            docker.run(
                "busybox",
                ["ping", "idonotexistatall.com"],
                networks=[my_net],
                remove=True,
            )
            # an exception will be raised because the container will fail
            # but the network will be removed anyway.
        ```

        """
        NetworkCLI(self.client_config).remove(self)


ValidNetwork = Union[Network, str]


class NetworkCLI(DockerCLICaller):
    def connect(
        self,
        network: ValidNetwork,
        container: python_on_whales.components.container.cli_wrapper.ValidContainer,
        alias: Optional[str] = None,
        driver_options: List[str] = [],
        ip: Optional[str] = None,
        ip6: Optional[str] = None,
        links: List[
            python_on_whales.components.container.cli_wrapper.ValidContainer
        ] = [],
    ) -> None:
        """Connect a container to a network

        Parameters:
            network: The network to connect to
            container: The container to connect
            alias: Add network-scoped alias for the container
            driver_options: Driver options for the network
            ip: IPv4 address (e.g., `"172.30.100.104"`)
            ip6: IPv6 address (e.g., `"2001:db8::33"`)
            links: Add links to other containers
        """
        full_cmd = self.docker_cmd + ["network", "connect"]
        full_cmd.add_simple_arg("--alias", alias)
        full_cmd.add_args_iterable_or_single("--driver-opt", driver_options)
        full_cmd.add_simple_arg("--ip", ip)
        full_cmd.add_simple_arg("--ip6", ip6)
        full_cmd.add_args_iterable_or_single("--link", links)
        full_cmd += [network, container]
        run(full_cmd)

    def create(
        self,
        name: str,
        attachable: bool = False,
        driver: Optional[str] = None,
        gateway: Optional[str] = None,
        subnet: Optional[str] = None,
        labels: Dict[str, str] = {},
        options: List[str] = [],
    ) -> Network:
        """Creates a Docker network.

        Parameters:
            name: The name of the network

        # Returns
            A `python_on_whales.Network`.
        """
        full_cmd = self.docker_cmd + ["network", "create"]
        full_cmd.add_flag("--attachable", attachable)
        full_cmd.add_simple_arg("--driver", driver)
        full_cmd.add_simple_arg("--gateway", gateway)
        full_cmd.add_simple_arg("--subnet", subnet)
        full_cmd.add_args_iterable_or_single("--label", format_mapping_for_cli(labels))
        full_cmd.add_args_iterable_or_single("--opt", options)
        full_cmd.append(name)
        return Network(self.client_config, run(full_cmd), is_immutable_id=True)

    def disconnect(
        self,
        network: ValidNetwork,
        container: python_on_whales.components.container.cli_wrapper.ValidContainer,
        force: bool = False,
    ):
        """Disconnect a container from a network

        Parameters:
            network: The name of the network.
            container: The container to disconnect.
        """
        full_cmd = self.docker_cmd + ["network", "disconnect"]
        full_cmd.add_flag("--force", force)
        full_cmd += [network, container]
        run(full_cmd)

    def exists(
        self,
        network: ValidNetwork,
    ) -> bool:
        """Check if a network exists

        Parameters:
            network: The name of the network.
        """
        try:
            self.inspect(str(network))
        except NoSuchNetwork:
            return False
        else:
            return True

    @overload
    def inspect(self, x: str) -> Network: ...

    @overload
    def inspect(self, x: List[str]) -> List[Network]: ...

    def inspect(self, x: Union[str, List[str]]) -> Union[Network, List[Network]]:
        """Returns a `python_on_whales.Network` object from a string (id or network name).

        Parameters:
            x: One id or network name or a list of ids or network names.

        # Returns
            One or a list of `python_on_whales.Network`.
        """
        if isinstance(x, str):
            return Network(self.client_config, x)
        else:
            return [Network(self.client_config, reference) for reference in x]

<<<<<<< HEAD
    def list(self, filters: List[NetworkListFilter] = []) -> List[Network]:
=======
    def list(self, filters: Dict[str, str] = {}) -> List[Network]:
        """List all the networks available.

        Parameters:
            filters: Filters as strings or list of strings.

        # Returns
            List of `python_on_whales.Network`.
        """
>>>>>>> 86a5c8d1
        full_cmd = self.docker_cmd + ["network", "ls", "--no-trunc", "--quiet"]
        full_cmd.add_args_iterable("--filter", (f"{f[0]}={f[1]}" for f in filters))

        ids = run(full_cmd).splitlines()
        return [Network(self.client_config, id_, is_immutable_id=True) for id_ in ids]

<<<<<<< HEAD
    def prune(self, filters: List[NetworkListFilter] = []) -> None:
=======
    def prune(self, filters: Dict[str, str] = {}):
        """Remove Docker networks which are not used by any containers.

        Parameters:
            filters: Filters as strings or list of strings.
        """
>>>>>>> 86a5c8d1
        full_cmd = self.docker_cmd + ["network", "prune", "--force"]
        full_cmd.add_args_iterable("--filter", (f"{f[0]}={f[1]}" for f in filters))
        run(full_cmd)

    def remove(self, networks: Union[ValidNetwork, List[ValidNetwork]]):
        """Removes a Docker network

        Parameters:
            networks: One or more networks.
        """
        if networks == []:
            return
        full_cmd = self.docker_cmd + ["network", "remove"]
        full_cmd += to_list(networks)
        run(full_cmd)<|MERGE_RESOLUTION|>--- conflicted
+++ resolved
@@ -265,10 +265,7 @@
         else:
             return [Network(self.client_config, reference) for reference in x]
 
-<<<<<<< HEAD
     def list(self, filters: List[NetworkListFilter] = []) -> List[Network]:
-=======
-    def list(self, filters: Dict[str, str] = {}) -> List[Network]:
         """List all the networks available.
 
         Parameters:
@@ -277,23 +274,18 @@
         # Returns
             List of `python_on_whales.Network`.
         """
->>>>>>> 86a5c8d1
         full_cmd = self.docker_cmd + ["network", "ls", "--no-trunc", "--quiet"]
         full_cmd.add_args_iterable("--filter", (f"{f[0]}={f[1]}" for f in filters))
 
         ids = run(full_cmd).splitlines()
         return [Network(self.client_config, id_, is_immutable_id=True) for id_ in ids]
 
-<<<<<<< HEAD
     def prune(self, filters: List[NetworkListFilter] = []) -> None:
-=======
-    def prune(self, filters: Dict[str, str] = {}):
         """Remove Docker networks which are not used by any containers.
 
         Parameters:
-            filters: Filters as strings or list of strings.
-        """
->>>>>>> 86a5c8d1
+            filters: Filters to apply when finding networks to prune.
+        """
         full_cmd = self.docker_cmd + ["network", "prune", "--force"]
         full_cmd.add_args_iterable("--filter", (f"{f[0]}={f[1]}" for f in filters))
         run(full_cmd)

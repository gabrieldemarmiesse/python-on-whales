import json
import shutil
import tempfile
import warnings
from collections.abc import Sequence
from dataclasses import dataclass, field
from datetime import datetime, timedelta
from pathlib import Path
from typing import Any, Dict, Iterable, List, Literal, Mapping, Optional, Union

import pydantic

from python_on_whales.download_binaries import (
    download_docker_cli,
    get_docker_binary_path_in_cache,
)

from . import utils
from .utils import ValidPath, run, to_list

CACHE_VALIDITY_PERIOD = 0.01


class ParsingError(Exception):
    pass


class ClientNotFoundError(Exception):
    pass


class Command(list):
    def add_simple_arg(self, name: str, value: Any):
        if value is not None:
            self.extend([name, value])

    def add_flag(self, name: str, value: bool):
        if value:
            self.append(name)

<<<<<<< HEAD
    def add_args_list(self, arg_name: str, list_values: Sequence):
        for value in to_list(list_values):
=======
    def add_args_iterable(self, arg_name: str, values: Iterable[Any]):
        for value in values:
>>>>>>> 682ff914
            self.extend([arg_name, value])

    def add_args_iterable_or_single(
        self, arg_name: str, iterable_or_single: Union[Iterable[Any], Any]
    ):
        for value in to_list(iterable_or_single):
            self.extend([arg_name, value])

    def add_args_mapping(
        self, arg_name: str, mapping: Mapping[Any, Any], *, separator="="
    ):
        self.add_args_iterable(
            arg_name, utils.format_mapping_for_cli(mapping, separator)
        )

    def __add__(self, other) -> "Command":
        return Command(super().__add__(other))


@dataclass
class ClientConfig:
    config: Optional[ValidPath] = None
    context: Optional[str] = None
    debug: Optional[bool] = None
    host: Optional[str] = None
    log_level: Optional[str] = None
    tls: Optional[bool] = None
    tlscacert: Optional[ValidPath] = None
    tlscert: Optional[ValidPath] = None
    tlskey: Optional[ValidPath] = None
    tlsverify: Optional[bool] = None
    client_binary_path: Optional[ValidPath] = None
    compose_files: List[ValidPath] = field(default_factory=list)
    compose_profiles: List[str] = field(default_factory=list)
    compose_env_file: Optional[ValidPath] = None
    compose_env_files: Sequence[ValidPath] = field(default_factory=list)
    compose_project_name: Optional[str] = None
    compose_project_directory: Optional[ValidPath] = None
    compose_compatibility: Optional[bool] = None
    client_call: List[str] = field(default_factory=lambda: ["docker"])
    client_type: Literal["docker", "podman", "nerdctl", "unknown"] = "unknown"
    _client_call_with_path: Optional[List[Union[Path, str]]] = None

    def get_client_call_with_path(self) -> List[Union[Path, str]]:
        if self._client_call_with_path is None:
            self._client_call_with_path = [
                Path(self._get_docker_path())
            ] + self.client_call[1:]

        return self._client_call_with_path

    def _get_docker_path(self) -> str:
        which_result = shutil.which(self.client_call[0])
        if which_result is not None:
            return which_result
        if self.client_call[0] == "docker":
            if not get_docker_binary_path_in_cache().exists():
                warnings.warn(
                    "The docker client binary file was not found on your system. \n"
                    "Docker on whales will try to download it for you. \n"
                    "Don't worry, it "
                    "won't be in the PATH and won't have anything to do with "
                    "the package manager of your system. \n"
                    "Note: We are not installing the docker daemon, which is a lot "
                    "heavier and harder to install. We're just downloading a single "
                    "standalone binary file.\n"
                    "If you want to trigger the download of the client binary file "
                    "manually (for example if you want to do it in a Dockerfile), "
                    "you can run the following command:\n "
                    "$ python-on-whales download-cli \n"
                )
                download_docker_cli()
            return get_docker_binary_path_in_cache()

        raise ClientNotFoundError(
            f"The binary '{self.client_call[0]}' could not be found on your PATH. "
            f"Please ensure that your PATH is has the directory of the binary you're looking for. "
            f"You can use `print(os.environ['PATH'])` to verify what directories are in your PATH."
        )

    @property
    def docker_cmd(self) -> Command:
        result = Command(self.get_client_call_with_path())

        if self.config is not None:
            result += ["--config", self.config]

        if self.context is not None:
            result += ["--context", self.context]

        if self.debug:
            result.append("--debug")

        if self.host is not None:
            result += ["--host", self.host]

        if self.log_level is not None:
            result += ["--log-level", self.log_level]

        if self.tls:
            result.append("--tls")

        if self.tlscacert is not None:
            result += ["--tlscacert", self.tlscacert]

        if self.tlscert is not None:
            result += ["--tlscert", self.tlscert]

        if self.tlskey is not None:
            result += ["--tlskey", self.tlskey]

        if self.tlsverify:
            result.append("--tlsverify")

        return result

    @property
    def docker_compose_cmd(self) -> Command:
        base_cmd = self.docker_cmd + ["compose"]
<<<<<<< HEAD
        base_cmd.add_args_list("--file", self.compose_files)
        base_cmd.add_args_list("--profile", self.compose_profiles)
        if self.compose_env_files:
            if self.compose_env_file:
                warnings.warn(
                    "You can't set both `compose_env_file` and `compose_env_files`. Files used in `compose_env_files` will be used."
                )
            base_cmd.add_args_list("--env-file", self.compose_env_files)
        elif self.compose_env_file:
            warnings.warn(
                "`compose_env_file` is deprecated. Use `compose_env_files` instead."
            )
            base_cmd.add_simple_arg("--env-file", self.compose_env_file)

=======
        base_cmd.add_args_iterable_or_single("--file", self.compose_files)
        base_cmd.add_args_iterable_or_single("--profile", self.compose_profiles)
        base_cmd.add_simple_arg("--env-file", self.compose_env_file)
>>>>>>> 682ff914
        base_cmd.add_simple_arg("--project-name", self.compose_project_name)
        base_cmd.add_simple_arg("--project-directory", self.compose_project_directory)
        base_cmd.add_flag("--compatibility", self.compose_compatibility)
        return base_cmd


class DockerCLICaller:
    def __init__(self, client_config: ClientConfig):
        self.client_config = client_config

    @property
    def docker_cmd(self) -> Command:
        return self.client_config.docker_cmd

    @property
    def docker_compose_cmd(self) -> Command:
        return self.client_config.docker_compose_cmd


class ReloadableObject(DockerCLICaller):
    def __init__(
        self,
        client_config: ClientConfig,
        id_in_inspect: str,
        reference_or_id: str,
        is_immutable_id: bool = False,
    ):
        super().__init__(client_config)
        self._last_refreshed_time = datetime.min
        self._inspect_result = None
        self._immutable_id = None
        self._reference = None
        self._id_in_inspect = id_in_inspect
        if is_immutable_id:
            self._immutable_id = reference_or_id
        else:
            self._set_inspect_result(
                self._fetch_and_parse_inspect_result(reference_or_id)
            )
            self._immutable_id = getattr(self._inspect_result, self._id_in_inspect)

    def __eq__(self, other):
        if not isinstance(other, ReloadableObject):
            return False
        return (
            self._get_immutable_id() == other._get_immutable_id()
            and self.client_config == other.client_config
        )

    def __str__(self):
        return self._get_immutable_id()

    def _needs_reload(self) -> bool:
        return (datetime.now() - self._last_refreshed_time) >= timedelta(
            seconds=CACHE_VALIDITY_PERIOD
        )

    def reload(self):
        self._set_inspect_result(
            self._fetch_and_parse_inspect_result(self._immutable_id)
        )

    def _fetch_and_parse_inspect_result(self, reference: str):
        raise NotImplementedError

    def _get_inspect_result(self):
        if self._needs_reload():
            self.reload()
        return self._inspect_result

    def _set_inspect_result(self, inspect_result):
        self._inspect_result = inspect_result
        self._last_refreshed_time = datetime.now()

    def _get_immutable_id(self):
        if self._immutable_id is None:
            self.reload()
        return self._immutable_id

    def __hash__(self):
        # maybe we can do better.
        return hash(self._get_immutable_id())


class ReloadableObjectFromJson(ReloadableObject):
    def _fetch_inspect_result_json(self, reference):
        raise NotImplementedError

    def _parse_json_object(self, json_object: Dict[str, Any]):
        raise NotImplementedError

    def _fetch_and_parse_inspect_result(self, reference: str):
        json_object = self._fetch_inspect_result_json(reference)
        try:
            return self._parse_json_object(json_object)
        except pydantic.ValidationError as err:
            fd, json_response_file = tempfile.mkstemp(suffix=".json", text=True)
            with open(json_response_file, "w") as f:
                json.dump(json_object, f, indent=2)

            raise ParsingError(
                f"There was an error parsing the json response from the Docker daemon. \n"
                f"This is a bug with python-on-whales itself. Please head to \n"
                f"https://github.com/gabrieldemarmiesse/python-on-whales/issues \n"
                f"and open an issue. You should copy this error message and \n"
                f"the json response from the Docker daemon. The json response was put \n"
                f"in {json_response_file} because it's a bit too big to be printed \n"
                f"on the screen. Make sure that there are no sensitive data in the \n"
                f"json file before copying it in the github issue."
            ) from err


def bulk_reload(docker_objects: List[ReloadableObjectFromJson]):
    assert len(set(x.client_config for x in docker_objects)) == 1
    all_ids = [x._get_immutable_id() for x in docker_objects]
    full_cmd = docker_objects[0].docker_cmd + ["inspect"] + all_ids
    json_str = run(full_cmd)
    for json_obj, docker_object in zip(json.loads(json_str), docker_objects):
        docker_object._set_inspect_result(docker_object._parse_json_object(json_obj))<|MERGE_RESOLUTION|>--- conflicted
+++ resolved
@@ -38,13 +38,8 @@
         if value:
             self.append(name)
 
-<<<<<<< HEAD
-    def add_args_list(self, arg_name: str, list_values: Sequence):
-        for value in to_list(list_values):
-=======
     def add_args_iterable(self, arg_name: str, values: Iterable[Any]):
         for value in values:
->>>>>>> 682ff914
             self.extend([arg_name, value])
 
     def add_args_iterable_or_single(
@@ -164,26 +159,20 @@
     @property
     def docker_compose_cmd(self) -> Command:
         base_cmd = self.docker_cmd + ["compose"]
-<<<<<<< HEAD
-        base_cmd.add_args_list("--file", self.compose_files)
-        base_cmd.add_args_list("--profile", self.compose_profiles)
+        base_cmd.add_args_iterable_or_single("--file", self.compose_files)
+        base_cmd.add_args_iterable_or_single("--profile", self.compose_profiles)
         if self.compose_env_files:
             if self.compose_env_file:
                 warnings.warn(
                     "You can't set both `compose_env_file` and `compose_env_files`. Files used in `compose_env_files` will be used."
                 )
-            base_cmd.add_args_list("--env-file", self.compose_env_files)
+            base_cmd.add_args_iterable("--env-file", self.compose_env_files)
         elif self.compose_env_file:
             warnings.warn(
                 "`compose_env_file` is deprecated. Use `compose_env_files` instead."
             )
             base_cmd.add_simple_arg("--env-file", self.compose_env_file)
 
-=======
-        base_cmd.add_args_iterable_or_single("--file", self.compose_files)
-        base_cmd.add_args_iterable_or_single("--profile", self.compose_profiles)
-        base_cmd.add_simple_arg("--env-file", self.compose_env_file)
->>>>>>> 682ff914
         base_cmd.add_simple_arg("--project-name", self.compose_project_name)
         base_cmd.add_simple_arg("--project-directory", self.compose_project_directory)
         base_cmd.add_flag("--compatibility", self.compose_compatibility)

--- conflicted
+++ resolved
@@ -88,24 +88,11 @@
 
 
 class DockerCamelModel(pydantic.BaseModel):
-<<<<<<< HEAD
-    if PYDANTIC_V2:
-        model_config = pydantic.ConfigDict(
-            populate_by_name=True,
-            alias_generator=to_docker_camel,
-            defer_build=True,
-        )
-    else:
-
-        class Config:
-            alias_generator = to_docker_camel
-            allow_population_by_field_name = True
-=======
     model_config = pydantic.ConfigDict(
         populate_by_name=True,
         alias_generator=to_docker_camel,
+        defer_build=True,
     )
->>>>>>> 4531cede
 
 
 @overload
